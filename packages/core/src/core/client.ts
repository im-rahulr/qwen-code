--- conflicted
+++ resolved
@@ -213,12 +213,6 @@
       day: 'numeric',
     });
     const platform = process.platform;
-<<<<<<< HEAD
-    const folderStructure = await getFolderStructure(cwd, {
-      fileService: this.config.getFileService(),
-      maxItems: this.config.getMaxFolderItems(),
-    });
-=======
 
     const workspaceContext = this.config.getWorkspaceContext();
     const workspaceDirectories = workspaceContext.getDirectories();
@@ -243,7 +237,6 @@
       workingDirPreamble = `I'm currently working in the following directories:\n${dirList}`;
     }
 
->>>>>>> 42a03368
     const context = `
   This is the Qwen Code. We are setting up the context for our chat.
   Today's date is ${today}.
@@ -381,7 +374,6 @@
       yield { type: GeminiEventType.ChatCompressed, value: compressed };
     }
 
-<<<<<<< HEAD
     // Check session token limit after compression using accurate token counting
     const sessionTokenLimit = this.config.getSessionTokenLimit();
     if (sessionTokenLimit > 0) {
@@ -425,16 +417,11 @@
       }
     }
 
-    if (this.config.getIdeMode()) {
-      const openFiles = ideContext.getOpenFilesContext();
-      if (openFiles) {
-=======
     if (this.config.getIdeModeFeature() && this.config.getIdeMode()) {
       const ideContextState = ideContext.getIdeContext();
       const openFiles = ideContextState?.workspaceState?.openFiles;
 
       if (openFiles && openFiles.length > 0) {
->>>>>>> 42a03368
         const contextParts: string[] = [];
         const firstFile = openFiles[0];
         const activeFile = firstFile.isActive ? firstFile : undefined;
